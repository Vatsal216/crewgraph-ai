--- conflicted
+++ resolved
@@ -90,11 +90,10 @@
     # Utilities
     "MemoryUtils",
     "MemorySerializer",
-<<<<<<< HEAD
-=======
+
     
     # Factory function
->>>>>>> dfd71693
+
     "create_memory",
 ]
 
