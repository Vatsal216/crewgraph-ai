"""
CrewGraph AI - Production-ready library combining CrewAI and LangGraph

This library provides advanced agent orchestration capabilities by combining
the power of CrewAI for agent definition and LangGraph for workflow orchestration.

Key Features:
    - Advanced agent orchestration with CrewAI integration
    - Powerful workflow management using LangGraph
    - Production-ready memory backends (Dict, Redis, FAISS, SQL)
    - Comprehensive visualization and debugging tools
    - Real-time execution monitoring and performance analytics
    - Type-safe APIs with complete type annotations
    - Scalable and fault-tolerant execution

Basic Usage:
    ```python
    from crewgraph_ai import CrewGraph

    # Create a workflow
    workflow = CrewGraph("my_workflow")

    # Add agents and tasks
    workflow.add_agent(my_agent, "data_analyst")
    workflow.add_task("analyze_data", "Analyze the provided dataset")

    # Execute workflow
    result = workflow.execute({"data": my_data})
    ```

Advanced Usage:
    ```python
    from crewgraph_ai import GraphOrchestrator, WorkflowVisualizer

    # Create orchestrator with visualization
    orchestrator = GraphOrchestrator("advanced_workflow")

    # Build workflow with LangGraph
    orchestrator.create_state_graph()
    orchestrator.add_node("task1", my_function)
    orchestrator.add_edge("task1", "task2")

    # Visualize workflow
    viz_path = orchestrator.visualize_workflow(format="html")
    print(f"Workflow visualization: {viz_path}")
    ```

For more information, visit: https://github.com/crewgraph/crewgraph-ai
"""

__version__ = "1.0.0"
__author__ = "CrewGraph AI Team"
__created__ = "Production Release"
__license__ = "MIT"

# Core imports
from .core.agents import AgentPool, AgentWrapper
from .core.orchestrator import GraphOrchestrator, WorkflowBuilder
from .core.state import SharedState, StateManager
from .core.tasks import TaskChain, TaskWrapper

# Memory imports
from .memory.base import BaseMemory
from .memory.dict_memory import DictMemory

# Optional memory imports
try:
    from .memory.redis_memory import RedisMemory
except ImportError:
    RedisMemory = None

try:
    from .memory.faiss_memory import FAISSMemory
except ImportError:
    FAISSMemory = None

# Communication imports
from .communication import (
    AgentCommunicationHub,
    Channel,
    CommunicationProtocol,
    Message,
    MessagePriority,
    MessageType,
)

<<<<<<< HEAD
# Main orchestration class for easy usage
from .crewgraph import CrewGraph, CrewGraphConfig
# Skip problematic imports for now - will be fixed in integration
# from .config import CrewGraphSettings, get_settings, configure, quick_setup
=======
# Main orchestration class for easy usage (temporarily commented out due to dependency issues)
# from .crewgraph import CrewGraph, CrewGraphConfig
from .config import CrewGraphSettings, get_settings, configure, quick_setup
>>>>>>> c95515e7

# Intelligence imports (commented out due to missing numpy dependency)
# from .intelligence import (
#     BottleneckAnalyzer,
#     MLModelManager,
#     ModelType,
#     OptimizationStrategy,
#     PerformancePredictor,
#     ResourceAnalyzer,
#     ResourcePredictor,
#     WorkflowOptimizer,
# )

# NLP imports
from .nlp import (
    CodeGenerator,
    ConversationalWorkflowBuilder,
    DocumentationGenerator,
    NLToWorkflowConverter,
    RequirementsParser,
    WorkflowParser,
    WorkflowToNLConverter,
)

# Planning imports
from .planning.planner import DynamicPlanner
from .planning.strategies import PlanningStrategy

# Security imports
from .security import (
    AuditEvent,
    AuditLogger,
    CryptoConfig,
    EncryptionManager,
    Permission,
    Role,
    RoleManager,
    SecurityManager,
    User,
)

# Templates imports (commented out due to missing crewai dependency)
# from .templates import (
#     ContentGenerationTemplate,
#     DataPipelineTemplate,
#     ResearchWorkflowTemplate,
#     TemplateBuilder,
#     TemplateCategory,
#     TemplateRegistry,
#     WorkflowTemplate,
# )
# Tools imports (commented out due to missing crewai dependency)
# from .tools.builtin import BuiltinTools
# from .tools.registry import ToolRegistry
# from .tools.wrapper import ToolWrapper

# Type definitions
from .types import (
    AgentProtocol,
    AgentResponse,
    ExecutionResult,
    MemoryProtocol,
    NodeId,
    NodeStatus,
    StateDict,
    StateProtocol,
    TaskResult,
    TaskStatus,
    ToolFunction,
    ToolProtocol,
    VisualizationConfig,
    WorkflowId,
    WorkflowStatus,
)

# Utility imports
from .utils.exceptions import CrewGraphError, ExecutionError, ValidationError
from .utils.logging import get_logger, setup_logging
from .utils.metrics import MetricsCollector, PerformanceMonitor, get_metrics_collector

# Intelligence imports (AI-driven optimization)
try:
    from .intelligence import (
        AdaptivePlanner,
        OptimizationResult,
        PatternAnalyzer,
        PlanningRecommendation,
        ResourceOptimizer,
        WorkflowMetrics,
        WorkflowPattern,
    )

    INTELLIGENCE_AVAILABLE = True
except ImportError:
    WorkflowMetrics = ResourceOptimizer = OptimizationResult = None
    AdaptivePlanner = PlanningRecommendation = PatternAnalyzer = WorkflowPattern = None
    INTELLIGENCE_AVAILABLE = False

# NLP imports (Natural Language Processing)
try:
    from .nlp import (
        ExtractedTask,
        IntentClassifier,
        ParsedWorkflow,
        TaskExtractor,
        WorkflowDocumentation,
        WorkflowIntent,
    )

    NLP_AVAILABLE = True
except ImportError:
    ParsedWorkflow = IntentClassifier = WorkflowIntent = None
    TaskExtractor = ExtractedTask = WorkflowDocumentation = None
    NLP_AVAILABLE = False

# Analytics imports (Advanced Analytics & Visualization)
try:
    from .analytics import AnalysisReport, DashboardConfig, PerformanceDashboard, WorkflowAnalyzer

    ANALYTICS_AVAILABLE = True
except ImportError:
    PerformanceDashboard = DashboardConfig = WorkflowAnalyzer = AnalysisReport = None
    ANALYTICS_AVAILABLE = False

# Optimization imports (Performance Optimization)
try:
    from .optimization import PerformanceTuner, ResourceScheduler

    OPTIMIZATION_AVAILABLE = True
except ImportError:
    ResourceScheduler = PerformanceTuner = None
    OPTIMIZATION_AVAILABLE = False

__all__ = [
    # Configuration
    # "CrewGraphSettings",
    # "get_settings", 
    # "configure",
    # "quick_setup",
    # Core classes
    "CrewGraph",
    "AgentWrapper",
    "AgentPool",
    "TaskWrapper",
    "TaskChain",
    "GraphOrchestrator",
    "WorkflowBuilder",
    "SharedState",
    "StateManager",
    # Memory classes (always available)
    "BaseMemory",
    "DictMemory",
    # Tool classes
    "ToolRegistry",
    "ToolWrapper",
    "BuiltinTools",
    # Planning classes
    "DynamicPlanner",
    "PlanningStrategy",
    # Communication classes
    "AgentCommunicationHub",
    "Message",
    "MessageType",
    "MessagePriority",
    "Channel",
    "CommunicationProtocol",
    # Template classes
    "WorkflowTemplate",
    "TemplateRegistry",
    "TemplateCategory",
    "TemplateBuilder",
    "DataPipelineTemplate",
    "ResearchWorkflowTemplate",
    "ContentGenerationTemplate",
    # Security classes
    "SecurityManager",
    "RoleManager",
    "Role",
    "Permission",
    "User",
    "AuditLogger",
    "AuditEvent",
    "EncryptionManager",
    "CryptoConfig",
    # Intelligence classes
    "WorkflowOptimizer",
    "OptimizationStrategy",
    "PerformancePredictor",
    "ResourcePredictor",
    "BottleneckAnalyzer",
    "ResourceAnalyzer",
    "MLModelManager",
    "ModelType",
    # NLP classes
    "RequirementsParser",
    "WorkflowParser",
    "NLToWorkflowConverter",
    "WorkflowToNLConverter",
    "ConversationalWorkflowBuilder",
    "DocumentationGenerator",
    "CodeGenerator",
    # Utilities
    "CrewGraphError",
    "ValidationError",
    "ExecutionError",
    "setup_logging",
    "get_logger",
    "get_metrics_collector",
    "MetricsCollector",
    "PerformanceMonitor",
    # Type definitions
    "StateDict",
    "TaskResult",
    "AgentResponse",
    "ToolFunction",
    "NodeId",
    "WorkflowId",
    "TaskStatus",
    "WorkflowStatus",
    "NodeStatus",
    "AgentProtocol",
    "MemoryProtocol",
    "ToolProtocol",
    "StateProtocol",
    "ExecutionResult",
    "VisualizationConfig",
    "CrewGraphConfig",
]

# Add optional memory backends to __all__ if available
if RedisMemory:
    __all__.append("RedisMemory")
if FAISSMemory:
    __all__.append("FAISSMemory")

# Add intelligence classes to __all__ if available
if INTELLIGENCE_AVAILABLE:
    __all__.extend(
        [
            "WorkflowMetrics",
            "ResourceOptimizer",
            "OptimizationResult",
            "AdaptivePlanner",
            "PlanningRecommendation",
            "PatternAnalyzer",
            "WorkflowPattern",
        ]
    )

# Add NLP classes to __all__ if available
if NLP_AVAILABLE:
    __all__.extend(
        [
            "ParsedWorkflow",
            "IntentClassifier",
            "WorkflowIntent",
            "TaskExtractor",
            "ExtractedTask",
            "WorkflowDocumentation",
        ]
    )

# Add analytics classes to __all__ if available
if ANALYTICS_AVAILABLE:
    __all__.extend(
        ["PerformanceDashboard", "DashboardConfig", "WorkflowAnalyzer", "AnalysisReport"]
    )

# Add optimization classes to __all__ if available
if OPTIMIZATION_AVAILABLE:
    __all__.extend(["ResourceScheduler", "PerformanceTuner"])

# Setup default logging
setup_logging()

# Import configuration for dynamic user
from .config import get_current_user

# Initialize global metrics on import
_metrics = get_metrics_collector()
current_user = get_current_user()
_metrics.record_metric(
    "crewgraph_library_imports_total", 1.0, {"version": __version__, "user": current_user}
)

print(f"🎉 CrewGraph AI v{__version__} loaded with built-in metrics!")
print(f"📊 Metrics tracking enabled for user: {current_user}")
print(f"📅 Created by {__author__} - {__created__}")<|MERGE_RESOLUTION|>--- conflicted
+++ resolved
@@ -84,16 +84,15 @@
     MessageType,
 )
 
-<<<<<<< HEAD
+
 # Main orchestration class for easy usage
 from .crewgraph import CrewGraph, CrewGraphConfig
 # Skip problematic imports for now - will be fixed in integration
 # from .config import CrewGraphSettings, get_settings, configure, quick_setup
-=======
 # Main orchestration class for easy usage (temporarily commented out due to dependency issues)
 # from .crewgraph import CrewGraph, CrewGraphConfig
 from .config import CrewGraphSettings, get_settings, configure, quick_setup
->>>>>>> c95515e7
+
 
 # Intelligence imports (commented out due to missing numpy dependency)
 # from .intelligence import (
