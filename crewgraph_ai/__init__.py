"""
CrewGraph AI - Production-ready library combining CrewAI and LangGraph

This library provides advanced agent orchestration capabilities by combining
the power of CrewAI for agent definition and LangGraph for workflow orchestration.

Key Features:
    - Advanced agent orchestration with CrewAI integration
    - Powerful workflow management using LangGraph
    - Production-ready memory backends (Dict, Redis, FAISS, SQL)
    - Comprehensive visualization and debugging tools
    - Real-time execution monitoring and performance analytics
    - Type-safe APIs with complete type annotations
    - Scalable and fault-tolerant execution

Basic Usage:
    ```python
    from crewgraph_ai import CrewGraph
    
    # Create a workflow
    workflow = CrewGraph("my_workflow")
    
    # Add agents and tasks
    workflow.add_agent(my_agent, "data_analyst")
    workflow.add_task("analyze_data", "Analyze the provided dataset")
    
    # Execute workflow
    result = workflow.execute({"data": my_data})
    ```

Advanced Usage:
    ```python
    from crewgraph_ai import GraphOrchestrator, WorkflowVisualizer
    
    # Create orchestrator with visualization
    orchestrator = GraphOrchestrator("advanced_workflow")
    
    # Build workflow with LangGraph
    orchestrator.create_state_graph()
    orchestrator.add_node("task1", my_function)
    orchestrator.add_edge("task1", "task2")
    
    # Visualize workflow
    viz_path = orchestrator.visualize_workflow(format="html")
    print(f"Workflow visualization: {viz_path}")
    ```

For more information, visit: https://github.com/Vatsal216/crewgraph-ai
"""

__version__ = "1.0.0"
__author__ = "Vatsal216"
__created__ = "2025-07-22 11:25:03"
__license__ = "MIT"

# Core imports
from .core.agents import AgentWrapper, AgentPool
from .core.tasks import TaskWrapper, TaskChain
from .core.orchestrator import GraphOrchestrator, WorkflowBuilder
from .core.state import SharedState, StateManager

# Memory imports
from .memory.base import BaseMemory
from .memory.dict_memory import DictMemory

# Optional memory imports
try:
    from .memory.redis_memory import RedisMemory
except ImportError:
    RedisMemory = None

try:
    from .memory.faiss_memory import FAISSMemory
except ImportError:
    FAISSMemory = None

# Tools imports
from .tools.registry import ToolRegistry
from .tools.wrapper import ToolWrapper
from .tools.builtin import BuiltinTools

# Planning imports
from .planning.planner import DynamicPlanner
from .planning.strategies import PlanningStrategy

# Utility imports
from .utils.exceptions import CrewGraphError, ValidationError, ExecutionError
from .utils.logging import setup_logging, get_logger

# Type definitions
from .types import (
    StateDict, TaskResult, AgentResponse, ToolFunction, 
    NodeId, WorkflowId, TaskStatus, WorkflowStatus, NodeStatus,
    AgentProtocol, MemoryProtocol, ToolProtocol, StateProtocol,
    ExecutionResult, VisualizationConfig
)

# Main orchestration class for easy usage
from .crewgraph import CrewGraph, CrewGraphConfig
from .utils.metrics import get_metrics_collector, MetricsCollector, PerformanceMonitor

# Communication imports
from .communication import AgentCommunicationHub, Message, MessageType, MessagePriority, Channel, CommunicationProtocol

# Templates imports
from .templates import (
    WorkflowTemplate, TemplateRegistry, TemplateCategory, TemplateBuilder,
    DataPipelineTemplate, ResearchWorkflowTemplate, ContentGenerationTemplate
)

# Security imports
from .security import (
    SecurityManager, RoleManager, Role, Permission, User,
    AuditLogger, AuditEvent, EncryptionManager, CryptoConfig
)

<<<<<<< HEAD
# Intelligence imports
from .intelligence import (
    WorkflowOptimizer, OptimizationStrategy, 
    PerformancePredictor, ResourcePredictor,
    BottleneckAnalyzer, ResourceAnalyzer,
    MLModelManager, ModelType
)

# NLP imports
from .nlp import (
    RequirementsParser, WorkflowParser,
    NLToWorkflowConverter, WorkflowToNLConverter,
    ConversationalWorkflowBuilder,
    DocumentationGenerator, CodeGenerator
)
=======
# Intelligence imports (AI-driven optimization)
>>>>>>> 04a44f9d
try:
    from .intelligence import (
        PerformancePredictor, WorkflowMetrics, ResourceOptimizer, OptimizationResult,
        AdaptivePlanner, PlanningRecommendation, PatternAnalyzer, WorkflowPattern
    )
    INTELLIGENCE_AVAILABLE = True
except ImportError:
    PerformancePredictor = WorkflowMetrics = ResourceOptimizer = OptimizationResult = None
    AdaptivePlanner = PlanningRecommendation = PatternAnalyzer = WorkflowPattern = None
    INTELLIGENCE_AVAILABLE = False

# NLP imports (Natural Language Processing)
try:
    from .nlp import (
        WorkflowParser, ParsedWorkflow, IntentClassifier, WorkflowIntent,
        TaskExtractor, ExtractedTask, DocumentationGenerator, WorkflowDocumentation
    )
    NLP_AVAILABLE = True
except ImportError:
    WorkflowParser = ParsedWorkflow = IntentClassifier = WorkflowIntent = None
    TaskExtractor = ExtractedTask = DocumentationGenerator = WorkflowDocumentation = None
    NLP_AVAILABLE = False

# Analytics imports (Advanced Analytics & Visualization)
try:
    from .analytics import (
        PerformanceDashboard, DashboardConfig, WorkflowAnalyzer, AnalysisReport
    )
    ANALYTICS_AVAILABLE = True
except ImportError:
    PerformanceDashboard = DashboardConfig = WorkflowAnalyzer = AnalysisReport = None
    ANALYTICS_AVAILABLE = False

# Optimization imports (Performance Optimization)
try:
    from .optimization import (
        WorkflowOptimizer, ResourceScheduler, PerformanceTuner
    )
    OPTIMIZATION_AVAILABLE = True
except ImportError:
    WorkflowOptimizer = ResourceScheduler = PerformanceTuner = None
    OPTIMIZATION_AVAILABLE = False

__all__ = [
    # Core classes
    "CrewGraph",
    "AgentWrapper",
    "AgentPool", 
    "TaskWrapper",
    "TaskChain",
    "GraphOrchestrator",
    "WorkflowBuilder",
    "SharedState",
    "StateManager",
    
    # Memory classes (always available)
    "BaseMemory",
    "DictMemory",
    
    # Tool classes
    "ToolRegistry",
    "ToolWrapper",
    "BuiltinTools",
    
    # Planning classes
    "DynamicPlanner",
    "PlanningStrategy",
    
    # Communication classes
    "AgentCommunicationHub",
    "Message",
    "MessageType",
    "MessagePriority", 
    "Channel",
    "CommunicationProtocol",
    
    # Template classes
    "WorkflowTemplate",
    "TemplateRegistry",
    "TemplateCategory", 
    "TemplateBuilder",
    "DataPipelineTemplate",
    "ResearchWorkflowTemplate",
    "ContentGenerationTemplate",
    
    # Security classes
    "SecurityManager",
    "RoleManager",
    "Role",
    "Permission",
    "User",
    "AuditLogger", 
    "AuditEvent",
    "EncryptionManager",
    "CryptoConfig",
    
    # Intelligence classes
    "WorkflowOptimizer",
    "OptimizationStrategy",
    "PerformancePredictor", 
    "ResourcePredictor",
    "BottleneckAnalyzer",
    "ResourceAnalyzer",
    "MLModelManager",
    "ModelType",
    
    # NLP classes
    "RequirementsParser",
    "WorkflowParser",
    "NLToWorkflowConverter",
    "WorkflowToNLConverter", 
    "ConversationalWorkflowBuilder",
    "DocumentationGenerator",
    "CodeGenerator",
    
    # Utilities
    "CrewGraphError",
    "ValidationError", 
    "ExecutionError",
    "setup_logging",
    "get_logger",
    "get_metrics_collector",
    "MetricsCollector", 
    "PerformanceMonitor",
    
    # Type definitions
    "StateDict", "TaskResult", "AgentResponse", "ToolFunction",
    "NodeId", "WorkflowId", "TaskStatus", "WorkflowStatus", "NodeStatus",
    "AgentProtocol", "MemoryProtocol", "ToolProtocol", "StateProtocol",
    "ExecutionResult", "VisualizationConfig", "CrewGraphConfig",
]

# Add optional memory backends to __all__ if available
if RedisMemory:
    __all__.append("RedisMemory")
if FAISSMemory:
    __all__.append("FAISSMemory")

# Add intelligence classes to __all__ if available
if INTELLIGENCE_AVAILABLE:
    __all__.extend([
        "PerformancePredictor", "WorkflowMetrics", "ResourceOptimizer", "OptimizationResult",
        "AdaptivePlanner", "PlanningRecommendation", "PatternAnalyzer", "WorkflowPattern"
    ])

# Add NLP classes to __all__ if available
if NLP_AVAILABLE:
    __all__.extend([
        "WorkflowParser", "ParsedWorkflow", "IntentClassifier", "WorkflowIntent",
        "TaskExtractor", "ExtractedTask", "DocumentationGenerator", "WorkflowDocumentation"
    ])

# Add analytics classes to __all__ if available
if ANALYTICS_AVAILABLE:
    __all__.extend([
        "PerformanceDashboard", "DashboardConfig", "WorkflowAnalyzer", "AnalysisReport"
    ])

# Add optimization classes to __all__ if available
if OPTIMIZATION_AVAILABLE:
    __all__.extend([
        "WorkflowOptimizer"
    ])

# Setup default logging
setup_logging()

# Initialize global metrics on import
_metrics = get_metrics_collector()
_metrics.record_metric("crewgraph_library_imports_total", 1.0, {"version": __version__, "user": "Vatsal216"})

print(f"🎉 CrewGraph AI v{__version__} loaded with built-in metrics!")
print(f"📊 Metrics tracking enabled for user: Vatsal216")
print(f"📅 Created by {__author__} on {__created__}")<|MERGE_RESOLUTION|>--- conflicted
+++ resolved
@@ -114,7 +114,6 @@
     AuditLogger, AuditEvent, EncryptionManager, CryptoConfig
 )
 
-<<<<<<< HEAD
 # Intelligence imports
 from .intelligence import (
     WorkflowOptimizer, OptimizationStrategy, 
@@ -130,9 +129,7 @@
     ConversationalWorkflowBuilder,
     DocumentationGenerator, CodeGenerator
 )
-=======
 # Intelligence imports (AI-driven optimization)
->>>>>>> 04a44f9d
 try:
     from .intelligence import (
         PerformancePredictor, WorkflowMetrics, ResourceOptimizer, OptimizationResult,
